import cors from "cors";
import rateLimit from "express-rate-limit";
import { setGlobalDispatcher, ProxyAgent } from "undici";
import { getCommit, getBranch, getRemote, getVersion } from "@imput/version-info";

import jwt from "../security/jwt.js";
import stream from "../stream/stream.js";
import match from "../processing/match.js";

import { env } from "../config.js";
import { extract } from "../processing/url.js";
import { languageCode } from "../misc/utils.js";
import { Bright, Cyan } from "../misc/console-text.js";
import { generateHmac, generateSalt } from "../misc/crypto.js";
import { randomizeCiphers } from "../misc/randomize-ciphers.js";
import { verifyTurnstileToken } from "../security/turnstile.js";
import { friendlyServiceName } from "../processing/service-alias.js";
import { verifyStream, getInternalStream } from "../stream/manage.js";
import { createResponse, normalizeRequest, getIP } from "../processing/request.js";

const git = {
    branch: await getBranch(),
    commit: await getCommit(),
    remote: await getRemote(),
}

const version = await getVersion();

const acceptRegex = /^application\/json(; charset=utf-8)?$/;

const ipSalt = generateSalt();
const corsConfig = env.corsWildcard ? {} : {
    origin: env.corsURL,
    optionsSuccessStatus: 200
}

const fail = (res, code, context) => {
    const { status, body } = createResponse("error", { code, context });
    res.status(status).json(body);
}

export const runAPI = (express, app, __dirname) => {
    const startTime = new Date();
    const startTimestamp = startTime.getTime();

    const serverInfo = JSON.stringify({
        cobalt: {
            version: version,
            url: env.apiURL,
            startTime: `${startTimestamp}`,
            durationLimit: env.durationLimit,
            turnstileSitekey: env.sessionEnabled ? env.turnstileSitekey : undefined,
            services: [...env.enabledServices].map(e => {
                return friendlyServiceName(e);
            }),
        },
        git,
    })

    const apiLimiter = rateLimit({
        windowMs: env.rateLimitWindow * 1000,
        max: env.rateLimitMax,
        standardHeaders: true,
        legacyHeaders: false,
        keyGenerator: req => {
            if (req.authorized) {
                return generateHmac(req.header("Authorization"), ipSalt);
            }
            return generateHmac(getIP(req), ipSalt);
        },
        handler: (req, res) => {
            const { status, body } = createResponse("error", {
                code: "error.api.rate_exceeded",
                context: {
                    limit: env.rateLimitWindow
                }
            });
            return res.status(status).json(body);
        }
    })

    const apiLimiterStream = rateLimit({
        windowMs: env.rateLimitWindow * 1000,
        max: env.rateLimitMax,
        standardHeaders: true,
        legacyHeaders: false,
        keyGenerator: req => generateHmac(getIP(req), ipSalt),
        handler: (req, res) => {
            return res.sendStatus(429)
        }
    })

    app.set('trust proxy', ['loopback', 'uniquelocal']);

    app.use('/', cors({
        methods: ['GET', 'POST'],
        exposedHeaders: [
            'Ratelimit-Limit',
            'Ratelimit-Policy',
            'Ratelimit-Remaining',
            'Ratelimit-Reset'
        ],
        ...corsConfig,
    }));

    app.post('/', apiLimiter);
    app.use('/tunnel', apiLimiterStream);

    app.post('/', (req, res, next) => {
<<<<<<< HEAD
        if (!env.sessionEnabled) {
=======
        if (!acceptRegex.test(req.header('Accept'))) {
            return fail(res, "error.api.header.accept");
        }

        if (!acceptRegex.test(req.header('Content-Type'))) {
            return fail(res, "error.api.header.content_type");
        }

        next();
    });

    app.post('/', (req, res, next) => {
        if (!env.turnstileSecret || !env.jwtSecret) {
>>>>>>> f83537a7
            return next();
        }

        try {
            const authorization = req.header("Authorization");
            if (!authorization) {
                return fail(res, "error.api.auth.jwt.missing");
            }

            if (!authorization.startsWith("Bearer ") || authorization.length > 256) {
                return fail(res, "error.api.auth.jwt.invalid");
            }

            const verifyJwt = jwt.verify(
                authorization.split("Bearer ", 2)[1]
            );

            if (!verifyJwt) {
                return fail(res, "error.api.auth.jwt.invalid");
            }

            req.authorized = true;
        } catch {
            return fail(res, "error.api.generic");
        }
        next();
    });

    app.use('/', express.json({ limit: 1024 }));
    app.use('/', (err, _, res, next) => {
        if (err) {
            const { status, body } = createResponse("error", {
                code: "error.api.invalid_body",
            });
            return res.status(status).json(body);
        }

        next();
    });

    app.post("/session", async (req, res) => {
        if (!env.sessionEnabled) {
            return fail(res, "error.api.auth.not_configured")
        }

        const turnstileResponse = req.header("cf-turnstile-response");

        if (!turnstileResponse) {
            return fail(res, "error.api.auth.turnstile.missing");
        }

        const turnstileResult = await verifyTurnstileToken(
            turnstileResponse,
            req.ip
        );

        if (!turnstileResult) {
            return fail(res, "error.api.auth.turnstile.invalid");
        }

        try {
            res.json(jwt.generate());
        } catch {
            return fail(res, "error.api.generic");
        }
    });

    app.post('/', async (req, res) => {
        const request = req.body;
        const lang = languageCode(req);

        if (!request.url) {
            return fail(res, "error.api.link.missing");
        }

        if (request.youtubeDubBrowserLang) {
            request.youtubeDubLang = lang;
        }

        const { success, data: normalizedRequest } = await normalizeRequest(request);
        if (!success) {
            return fail(res, "error.api.invalid_body");
        }

        const parsed = extract(normalizedRequest.url);

        if (!parsed) {
            return fail(res, "error.api.link.invalid");
        }
        if ("error" in parsed) {
            let context;
            if (parsed?.context) {
                context = parsed.context;
            }
            return fail(res, `error.api.${parsed.error}`, context);
        }

        try {
            const result = await match({
                host: parsed.host,
                patternMatch: parsed.patternMatch,
                params: normalizedRequest,
            });

            res.status(result.status).json(result.body);
        } catch {
            fail(res, "error.api.generic");
        }
    })

    app.get('/tunnel', (req, res) => {
        const id = String(req.query.id);
        const exp = String(req.query.exp);
        const sig = String(req.query.sig);
        const sec = String(req.query.sec);
        const iv = String(req.query.iv);

        const checkQueries = id && exp && sig && sec && iv;
        const checkBaseLength = id.length === 21 && exp.length === 13;
        const checkSafeLength = sig.length === 43 && sec.length === 43 && iv.length === 22;

        if (!checkQueries || !checkBaseLength || !checkSafeLength) {
            return res.status(400).end();
        }

        if (req.query.p) {
            return res.status(200).end();
        }

        const streamInfo = verifyStream(id, sig, exp, sec, iv);
        if (!streamInfo?.service) {
            return res.status(streamInfo.status).end();
        }

        if (streamInfo.type === 'proxy') {
            streamInfo.range = req.headers['range'];
        }

        return stream(res, streamInfo);
    })

    app.get('/itunnel', (req, res) => {
        if (!req.ip.endsWith('127.0.0.1')) {
            return res.sendStatus(403);
        }

        if (String(req.query.id).length !== 21) {
            return res.sendStatus(400);
        }

        const streamInfo = getInternalStream(req.query.id);
        if (!streamInfo) {
            return res.sendStatus(404);
        }

        streamInfo.headers = new Map([
            ...(streamInfo.headers || []),
            ...Object.entries(req.headers)
        ]);

        return stream(res, { type: 'internal', ...streamInfo });
    })

    app.get('/', (_, res) => {
        res.type('json');
        res.status(200).send(serverInfo);
    })

    app.get('/favicon.ico', (req, res) => {
        res.status(404).end();
    })

    app.get('/*', (req, res) => {
        res.redirect('/');
    })

    // handle all express errors
    app.use((_, __, res, ___) => {
        return fail(res, "error.api.generic");
    })

    randomizeCiphers();
    setInterval(randomizeCiphers, 1000 * 60 * 30); // shuffle ciphers every 30 minutes

    if (env.externalProxy) {
        if (env.freebindCIDR) {
            throw new Error('Freebind is not available when external proxy is enabled')
        }

        setGlobalDispatcher(new ProxyAgent(env.externalProxy))
    }

    app.listen(env.apiPort, env.listenAddress, () => {
        console.log(`\n` +
            Bright(Cyan("cobalt ")) + Bright("API ^ω⁠^") + "\n" +

            "~~~~~~\n" +
            Bright("version: ") + version + "\n" +
            Bright("commit: ") + git.commit + "\n" +
            Bright("branch: ") + git.branch + "\n" +
            Bright("remote: ") + git.remote + "\n" +
            Bright("start time: ") + startTime.toUTCString() + "\n" +
            "~~~~~~\n" +

            Bright("url: ") + Bright(Cyan(env.apiURL)) + "\n" +
            Bright("port: ") + env.apiPort + "\n"
        )
    })
}<|MERGE_RESOLUTION|>--- conflicted
+++ resolved
@@ -107,23 +107,17 @@
     app.use('/tunnel', apiLimiterStream);
 
     app.post('/', (req, res, next) => {
-<<<<<<< HEAD
-        if (!env.sessionEnabled) {
-=======
         if (!acceptRegex.test(req.header('Accept'))) {
             return fail(res, "error.api.header.accept");
         }
-
         if (!acceptRegex.test(req.header('Content-Type'))) {
             return fail(res, "error.api.header.content_type");
         }
-
         next();
     });
 
     app.post('/', (req, res, next) => {
-        if (!env.turnstileSecret || !env.jwtSecret) {
->>>>>>> f83537a7
+        if (!env.sessionEnabled) {
             return next();
         }
 
