import { apiJSON } from "../sub/utils.js";
import { errorUnsupported, genericError, brokenLink } from "../sub/errors.js";

import loc from "../../localization/manager.js";

import { testers } from "./servicesPatternTesters.js";
import matchActionDecider from "./matchActionDecider.js";

import bilibili from "./services/bilibili.js";
import reddit from "./services/reddit.js";
import twitter from "./services/twitter.js";
import youtube from "./services/youtube.js";
import vk from "./services/vk.js";
import tiktok from "./services/tiktok.js";
import tumblr from "./services/tumblr.js";
import vimeo from "./services/vimeo.js";
import soundcloud from "./services/soundcloud.js";
import instagram from "./services/instagram.js";
import vine from "./services/vine.js";
<<<<<<< HEAD
import twitch from "./services/twitch.js";
=======
import pinterest from "./services/pinterest.js";
import streamable from "./services/streamable.js";
>>>>>>> 18610a2e

export default async function (host, patternMatch, url, lang, obj) {
    try {
        let r, isAudioOnly = !!obj.isAudioOnly, disableMetadata = !!obj.disableMetadata;

        if (!testers[host]) return apiJSON(0, { t: errorUnsupported(lang) });
        if (!(testers[host](patternMatch))) return apiJSON(0, { t: brokenLink(lang, host) });

        switch (host) {
            case "twitter":
                r = await twitter({
                    id: patternMatch["id"] ? patternMatch["id"] : false,
                    spaceId: patternMatch["spaceId"] ? patternMatch["spaceId"] : false
                });
                break;
            case "vk":
                r = await vk({
                    url: url,
                    userId: patternMatch["userId"],
                    videoId: patternMatch["videoId"],
                    quality: obj.vQuality
                });
                break;
            case "bilibili":
                r = await bilibili({
                    id: patternMatch["id"].slice(0, 12)
                });
                break;
            case "youtube":
                let fetchInfo = {
                    id: patternMatch["id"].slice(0, 11),
                    quality: obj.vQuality,
                    format: obj.vCodec,
                    isAudioOnly: isAudioOnly,
                    isAudioMuted: obj.isAudioMuted,
                    dubLang: obj.dubLang
                }
                if (url.match('music.youtube.com') || isAudioOnly === true) {
                    fetchInfo.quality = "max";
                    fetchInfo.format = "vp9";
                    fetchInfo.isAudioOnly = true
                }
                r = await youtube(fetchInfo);
                break;
            case "reddit":
                r = await reddit({
                    sub: patternMatch["sub"],
                    id: patternMatch["id"],
                    title: patternMatch["title"]
                });
                break;
            case "douyin":
            case "tiktok":
                r = await tiktok({
                    host: host,
                    postId: patternMatch["postId"],
                    id: patternMatch["id"],
                    noWatermark: obj.isNoTTWatermark,
                    fullAudio: obj.isTTFullAudio,
                    isAudioOnly: isAudioOnly
                });
                break;
            case "tumblr":
                r = await tumblr({
                    id: patternMatch["id"],
                    url: url,
                    user: patternMatch["user"] ? patternMatch["user"] : false
                });
                break;
            case "vimeo":
                r = await vimeo({
                    id: patternMatch["id"].slice(0, 11),
                    quality: obj.vQuality,
                    isAudioOnly: isAudioOnly,
                    forceDash: isAudioOnly ? true : obj.vimeoDash
                });
                break;
            case "soundcloud":
                isAudioOnly = true;
                r = await soundcloud({
                    author: patternMatch["author"],
                    song: patternMatch["song"], url: url,
                    shortLink: patternMatch["shortLink"] ? patternMatch["shortLink"] : false,
                    accessKey: patternMatch["accessKey"] ? patternMatch["accessKey"] : false,
                    format: obj.aFormat
                });
                break;
            case "instagram":
                r = await instagram({ id: patternMatch["id"] });
                break;
            case "vine":
                r = await vine({ id: patternMatch["id"] });
                break;
<<<<<<< HEAD
            case "twitch":
                r = await twitch({
                    vodId: patternMatch["video"] ? patternMatch["video"] : false,
                    clipId: patternMatch["clip"] ? patternMatch["clip"] : false,
                    lang: lang, quality: obj.vQuality,
                    isAudioOnly: obj.isAudioOnly,
                    format: obj.vFormat
=======
            case "pinterest":
                r = await pinterest({ id: patternMatch["id"] });
                break;
            case "streamable":
                r = await streamable({
                    id: patternMatch["id"],
                    quality: obj.vQuality,
                    isAudioOnly: isAudioOnly,
>>>>>>> 18610a2e
                });
                break;
            default:
                return apiJSON(0, { t: errorUnsupported(lang) });
        }

        if (r.isAudioOnly) isAudioOnly = true;
        let isAudioMuted = isAudioOnly ? false : obj.isAudioMuted;

        if (r.error) return apiJSON(0, { t: Array.isArray(r.error) ? loc(lang, r.error[0], r.error[1]) : loc(lang, r.error) });

        return matchActionDecider(r, host, obj.aFormat, isAudioOnly, lang, isAudioMuted, disableMetadata);
    } catch (e) {
        return apiJSON(0, { t: genericError(lang, host) })
    }
}<|MERGE_RESOLUTION|>--- conflicted
+++ resolved
@@ -17,12 +17,9 @@
 import soundcloud from "./services/soundcloud.js";
 import instagram from "./services/instagram.js";
 import vine from "./services/vine.js";
-<<<<<<< HEAD
-import twitch from "./services/twitch.js";
-=======
 import pinterest from "./services/pinterest.js";
 import streamable from "./services/streamable.js";
->>>>>>> 18610a2e
+import twitch from "./services/twitch.js";
 
 export default async function (host, patternMatch, url, lang, obj) {
     try {
@@ -116,15 +113,6 @@
             case "vine":
                 r = await vine({ id: patternMatch["id"] });
                 break;
-<<<<<<< HEAD
-            case "twitch":
-                r = await twitch({
-                    vodId: patternMatch["video"] ? patternMatch["video"] : false,
-                    clipId: patternMatch["clip"] ? patternMatch["clip"] : false,
-                    lang: lang, quality: obj.vQuality,
-                    isAudioOnly: obj.isAudioOnly,
-                    format: obj.vFormat
-=======
             case "pinterest":
                 r = await pinterest({ id: patternMatch["id"] });
                 break;
@@ -133,9 +121,16 @@
                     id: patternMatch["id"],
                     quality: obj.vQuality,
                     isAudioOnly: isAudioOnly,
->>>>>>> 18610a2e
                 });
                 break;
+            case "twitch":
+                r = await twitch({
+                    vodId: patternMatch["video"] ? patternMatch["video"] : false,
+                    clipId: patternMatch["clip"] ? patternMatch["clip"] : false,
+                    lang: lang, quality: obj.vQuality,
+                    isAudioOnly: obj.isAudioOnly,
+                    format: obj.vFormat
+                });
             default:
                 return apiJSON(0, { t: errorUnsupported(lang) });
         }
